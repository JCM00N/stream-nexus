// ==UserScript==
// @name S.N.E.E.D. (Odysee)
// @version 1.0.0
// @description Stream Nexus userscript for Odysee chat.
// @license BSD-3-Clause
// @author Joshua Moon <josh@josh.rs>
// @homepageURL https://github.com/jaw-sh/stream-nexus
// @supportURL https://github.com/jaw-sh/stream-nexus/issues
// @match https://odysee.com/*
// @match https://odysee.com/$/popout/*
// @connect *
// @grant unsafeWindow
// @grant GM_getValue
// @grant GM_setValue
// @grant GM_deleteValue
// @grant GM_listValues
// @grant GM_addValueChangeListener
// @grant GM_openInTab
// @grant GM_xmlhttpRequest
// @grant GM.getValue
// @grant GM.setValue
// @grant GM.deleteValue
// @grant GM.listValues
// @grant GM.openInTab
// @grant GM.xmlHttpRequest
// @run-at document-start
// ==/UserScript==

(async function () {
    'use strict';
    const UUID = await import('https://jspm.dev/uuid');
    const NAMESPACE = "d80f03bf-d30a-48e9-9e9f-81616366eefd";
    const PLATFORM = "Odysee";

    //
    // WebSocket Monkeypatch
    //
    if (unsafeWindow.WebSocket.sneed_patched === undefined) {
        console.log("[SNEED] Monkeypatching WebSocket");
        const { WebSocket: originalWebSocket } = unsafeWindow;
        unsafeWindow.WebSocket = function (url) {
            console.log(url);
            const socket = new originalWebSocket(url);
            if (socket.sneed_patched === undefined) {
                socket.sneed_patched = true;
                socket.addEventListener("message", function (msg) {
                    console.log(msg);
                    if (socket.is_sneed_socket !== true) {
                        //let messages = HANDLE_MESSAGES(JSON.parse(msg.data));
                        //if (messages.length > 0) {
                        //    SEND_MESSAGES(messages);
                        //}
                    }
                }, false);
            }
            return socket;
        };
        unsafeWindow.WebSocket.sneed_patched = true;
    }
})();
//
// Fetch Monkeypatch
//
if (unsafeWindow.fetch.sneed_patch !== true) {
    console.log("[SNEED] Monkeypatching fetch()")
    const { fetch: originalFetch } = unsafeWindow;

    unsafeWindow.fetch = async (...args) => {
        let [resource, config] = args;
        const response = originalFetch(resource, config);
        if (resource.includes("v2?m=comment.List") || resource.includes("v2?m=comment.SuperChatList")) {
            response.then(async (data) => {
                const json = await data.clone().json();
                if (json.result !== undefined && json.result.items !== undefined) {
                    const messages = HANDLE_MESSAGES(json.result.items);
                    if (messages.length > 0) {
                        SEND_MESSAGES(messages);
                    }
                }
                return data;
            });
        }
        return response;
    };
    unsafeWindow.fetch.sneed_patch = true;
}


//
// Socket Logic
//
let CHAT_SOCKET = new WebSocket("ws://127.0.0.2:1350/chat.ws");
CHAT_SOCKET.is_sneed_socket = true;

const reconnect = () => {
    // check if socket is connected
    if (CHAT_SOCKET.readyState === WebSocket.OPEN || CHAT_SOCKET.readyState === WebSocket.CONNECTING) {
        return true;
    }
    else {
        // attempt to connect if disconnected
        CHAT_SOCKET = new WebSocket("ws://127.0.0.2:1350/chat.ws");
        CHAT_SOCKET.is_sneed_socket = true;
    }
};

// Connection opened
CHAT_SOCKET.addEventListener("open", (event) => {
    console.log("[SNEED] Socket connection established.");
    SEND_MESSAGES(MESSAGE_QUEUE);
    MESSAGE_QUEUE = [];
});

CHAT_SOCKET.addEventListener("close", (event) => {
    console.log("[SNEED] Socket has closed. Attempting reconnect.", event.reason);
    setTimeout(function () { reconnect(); }, 3000);
});

CHAT_SOCKET.addEventListener("error", (event) => {
    console.log("[SNEED] Socket has errored. Closing.", event.reason);
    alert("The SNEED chat socket could not connect. Ensure the web server is running and that Brave shields are off.");
    socket.close();
});

//
// Chat Messages
//
let MESSAGE_QUEUE = [];

const CREATE_MESSAGE = () => {
    return {
        id: crypto.randomUUID(),
        platform: PLATFORM,
        username: "DUMMY_USER",
        message: "",
        sent_at: Date.now(), // System timestamp for display ordering.
        received_at: Date.now(), // Local timestamp for management.
        avatar: "https://thumbnails.odycdn.com/optimize/s:160:160/quality:85/plain/https://spee.ch/spaceman-png:2.png",
        amount: 0,
        currency: "ZWL",
        is_verified: false,
        is_sub: false,
        is_mod: false,
        is_owner: false,
        is_staff: false,
    };
};

const HANDLE_MESSAGES = (items) => {
    const messages = [];

    items.forEach((item) => {
        const message = CREATE_MESSAGE();
        message.id = UUID.v5(item.comment_id, NAMESPACE);
        message.username = item.channel_name;
        message.message = item.comment;
        message.sent_at = item.timestamp;

        if (item.is_fiat === true) {
            message.amount = item.support_amount;
            message.currency = "USD";
        }

        console.log(item, message);
        messages.push(message);
    });

    return messages;
};

<<<<<<< HEAD
        nodes.forEach((node) => {
            // Note about Odysee:
            // The DOM changes in realtime because for some reason the initial HTML gets modified a lot by JS.
            // Odysee's UI in general is very sluggish so a lot changes.
            // In particular, avatars appear to be GIF images that are frozen after a short time.
            const message = CREATE_MESSAGE();
            message.platform = "Odysee";
            //message.sent_at = Date.parse(node.querySelector(".date_time").getAttribute("title")) * 10;
=======
const SEND_MESSAGES = (messages) => {
    // check if socket is open
    if (CHAT_SOCKET.readyState === WebSocket.OPEN) {
        CHAT_SOCKET.send(JSON.stringify({
            platform: PLATFORM,
            messages: messages
        }));
    }
    else {
        // add to queue if not
        messages.forEach((message) => {
            MESSAGE_QUEUE.push(messages);
        });
    }
};
}) ();
>>>>>>> 0ef7df8e

// wss://sockety.odysee.tv/ws/commentron?id=d826937ad9bf3b7991eada5034c4612389583bc1&category=@RT:fd&sub_category=viewer
// {"type":"viewers","data":{"connected":150}}

// https://comments.odysee.tv/api/v2?m=comment.List
//{
//    "jsonrpc": "2.0",
//    "result": {
//        "page": 1,
//        "page_size": 75,
//        "total_pages": 1542,
//        "total_items": 115627,
//        "total_filtered_items": 115627,
//        "items": [
//            {
//                "comment": "I will mobilize my people to protect Serbia, stay united against the saxon tricks.",
//                "comment_id": "f162fd3621908ca512a84e4690d4325806b92d921001fb69653c9a36aca6c491",
//                "claim_id": "d826937ad9bf3b7991eada5034c4612389583bc1",
//                "timestamp": 1703449568,
//                "signature": "bcbf2e21adff5c10814f9e825047840865c2063ab4f487c1cdbbda63404865110c0ae9ff35bf09acf395003068b6304ad7ff86c53033dd2dc8bb46c4ea4217b9",
//                "signing_ts": "1703449568",
//                "channel_id": "e074a4dcf3ad7a25be35532ebc2b8986ed1e1cca",
//                "channel_name": "@Rkhnswt",
//                "channel_url": "lbry://@Rkhnswt#e074a4dcf3ad7a25be35532ebc2b8986ed1e1cca",
//                "currency": "",
//                "support_amount": 0,
//                "is_hidden": false,
//                "is_pinned": false,
//                "is_fiat": false,
//                "is_protected": false
//            },

// https://comments.odysee.tv/api/v2?m=comment.SuperChatList
//{
//    "jsonrpc": "2.0",
//    "result": {
//        "page": 1,
//        "page_size": 100,
//        "total_pages": 1,
//        "total_items": 21,
//        "total_amount": 287.5866,
//        "items": [
//            {
//                "comment": ":illuminati_1: :illuminati_1: :alien: :blind: :flying_saucer: ",
//                "comment_id": "a6e1ad9b72fdd542872465f2b3af1377a9acbb7a27b0fa0fbe79ceccad3b220f",
//                "claim_id": "d826937ad9bf3b7991eada5034c4612389583bc1",
//                "timestamp": 1689526618,
//                "signature": "b2eb8a5dbe0f56a7fb0b7f4fa6d882f46b875773b658bc9dc52de9d74003e6f9183f7a9c9fb3d1f2170ee5036b5973a899b0f9ee20d1f8f279b7d46140096dd8",
//                "signing_ts": "1689526618",
//                "channel_id": "8c96eea49623f07ecec581e12c89645eef19fd30",
//                "channel_name": "@Amazing",
//                "channel_url": "lbry://@Amazing#8c96eea49623f07ecec581e12c89645eef19fd30",
//                "currency": "",
//                "support_amount": 100,
//                "is_hidden": false,
//                "is_pinned": false,
//                "is_fiat": false,
//                "is_protected": false
//            },

// wss://sockety.odysee.tv/ws/commentron?id=d826937ad9bf3b7991eada5034c4612389583bc1&category=@RT:fd&sub_category=viewer
// {"type":"delta","data":{"comment":{"channel_id":"9cd7e06ab756fbdbed12954b84f4353560b59dea","channel_name":"@madd","channel_url":"lbry://@madd#9cd7e06ab756fbdbed12954b84f4353560b59dea","claim_id":"d826937ad9bf3b7991eada5034c4612389583bc1","comment":"lol","comment_id":"d771a55de0787f2fec52d77f7add213a429ea138b3f0c22220a4fbc8b3089799","currency":"","is_fiat":false,"is_hidden":false,"is_pinned":false,"is_protected":false,"signature":"c8fcaad31b42d764037336970d180f78b85aba965cca88fec71da1854cbc107e7e0bc104e7ce5431515d17d99fdd22cf7924567840f32f6a891651f66090ec29","signing_ts":"1703726326","support_amount":0,"timestamp":1703726327}}}

// <li class="livestream__comment">
//    <div class="livestream-comment__body">
//       <div class="channel-thumbnail channel-thumbnail__default--3 channel-thumbnail--xsmall"><img class="channel-thumbnail__custom" loading="lazy" src="https://thumbnails.odycdn.com/optimize/s:160:160/quality:85/plain/https://spee.ch/spaceman-png:2.png" style="visibility: visible;"></div>
//       <div class="livestream-comment__info">
//          <div class="livestream-comment__meta-information">
//             <button aria-expanded="false" aria-haspopup="true" aria-controls="menu--6430" class="button--uri-indicator comment__author" data-reach-menu-button="" type="button" id="menu-button--menu--6430">Schmuck</button>
//             <a class="button button--no-style" href="/$/premium">
//                <span class="button__content">
//                   <span class="comment__badge" aria-label="Premium+">
//                      <svg size="40" class="icon icon--PremiumPlus" aria-hidden="true" xmlns="http://www.w3.org/2000/svg" viewBox="0 0 35 30" width="40" height="40" fill="none" stroke-width="1.5" stroke-linecap="round" stroke-linejoin="round"></svg>
//                   </span>
//                </span>
//             </a>
//             <span class="date_time" title="July 20, 2023 08:32 PM">1 minute ago</span>
//          </div>
//          <div class="livestream-comment__text">
//             <div dir="auto" class="notranslate markdown-preview">
//                <p><button aria-expanded="false" aria-haspopup="true" aria-controls="menu--6431" class="menu__button" data-reach-menu-button="" type="button" id="menu-button--menu--6431">@François_Le_Châtain</button> Sounds much like the movie GARP</p>
//             </div>
//          </div>
//       </div>
//    </div>
//    <div class="livestream-comment__menu">
//       <button aria-expanded="false" aria-haspopup="true" aria-controls="menu--6432" class="menu__button" data-reach-menu-button="" type="button" id="menu-button--menu--6432">
//          <svg size="18" class="icon icon--MoreVertical" aria-hidden="true" xmlns="http://www.w3.org/2000/svg" viewBox="0 0 24 24" width="20" height="20" fill="none" stroke-width="2" stroke-linecap="round" stroke-linejoin="round"></svg>
//       </button>
//    </div>
// </li>
//
//
// $USD Superchat
//
// <li class="livestream__comment livestream__comment--hyperchat">
//     <div class="livestream-comment__hyperchat-banner">
//         <span title="1" class="credit-amount-wrapper hyperChat">
//             <span class="credit-amount">
//                 <p style="display: inline;">$1.00</p>
//             </span>
//         </span>
//     </div>
//     <div class="livestream-comment__body">
//         <div class="channel-thumbnail channel-thumbnail--xsmall freezeframe-wrapper">
//             <div class="ff-container ff-responsive ff-ready ff-inactive">
//                 <canvas class="ff-canvas ff-canvas-ready" width="64" height="64"> </canvas>
//                 <img class="freezeframe-img ff-image" src="https://thumbnails.odycdn.com/optimize/s:64:0/quality:95/plain/https://thumbs.odycdn.com/99bb5917edaae46dbecfce94512d9601.webp" style="background-image: url(&quot;&quot;);">
//             </div>
//         </div>
//         <div class="livestream-comment__info">
//             <div class="livestream-comment__meta-information"><button aria-expanded="false" aria-haspopup="true" aria-controls="menu--15248" class="button--uri-indicator comment__author" data-reach-menu-button="" type="button" id="menu-button--menu--15248">@Castoreum</button><span class="date_time" title="September 5, 2023 01:21 PM">7 minutes ago</span></div>
//             <div class="livestream-comment__text">
//                 <div dir="auto" class="notranslate markdown-preview">
//                     <p>whoosh</p>
//                 </div>
//             </div>
//         </div>
//     </div>
//     <div class="livestream-comment__menu">
//         <button aria-expanded="false" aria-haspopup="true" aria-controls="menu--15249" class="menu__button" data-reach-menu-button="" type="button" id="menu-button--menu--15249">
//             <svg size="18" class="icon icon--MoreVertical" aria-hidden="true" xmlns="http://www.w3.org/2000/svg" viewBox="0 0 24 24" width="20" height="20" fill="none" stroke-width="2" stroke-linecap="round" stroke-linejoin="round">
//                 <g>
//                     <circle cx="12" cy="5" r="1"></circle>
//                     <circle cx="12" cy="12" r="1"></circle>
//                     <circle cx="12" cy="19" r="1"></circle>
//                 </g>
//             </svg>
//         </button>
//     </div>
// </li>
//
//
// $LBRY Superchat
//
// <li class="livestream__comment livestream__comment--hyperchat">
//     <div class="livestream-comment__hyperchat-banner">
//         <span title="5" class="credit-amount-wrapper hyperChat">
//             <span class="credit-amount">
//                 <svg xmlns="http://www.w3.org/2000/svg" viewBox="0 0 24 24" width="16" height="16" fill="black" stroke="currentColor" stroke-width="0" stroke-linecap="round" stroke-linejoin="round" class="icon icon--LBC icon__lbc icon__lbc--after-text" aria-hidden="true">
//                     <path d="M1.03125 14.1562V9.84375L12 0L22.9688 9.84375V14.1562L12 24L1.03125 14.1562Z"></path>
//                     <path d="M8.925 10.3688L3.99375 14.8125L7.70625 18.15L12.6375 13.7063L8.925 10.3688Z"></path>
//                     <path d="M8.925 10.3688L15.1312 4.80005L12 1.98755L2.60625 10.425V13.575L3.99375 14.8125L8.925 10.3688Z"></path>
//                     <path d="M8.925 10.3688L3.99375 14.8125L7.70625 18.15L12.6375 13.7063L8.925 10.3688Z" fill="url(#paint0_linear07dfd500-efdf-4633-8826-4fd337e086b2)"></path>
//                     <path d="M8.925 10.3688L15.1312 4.80005L12 1.98755L2.60625 10.425V13.575L3.99375 14.8125L8.925 10.3688Z" fill="url(#paint1_linear07dfd500-efdf-4633-8826-4fd337e086b2)"></path>
//                     <path d="M15.075 13.6313L20.0062 9.1876L16.2937 5.8501L11.3625 10.2938L15.075 13.6313Z" fill="url(#paint2_linear07dfd500-efdf-4633-8826-4fd337e086b2)"></path>
//                     <path d="M15.075 13.6312L8.86875 19.2L12 22.0125L21.3937 13.575V10.425L20.0062 9.1875L15.075 13.6312Z" fill="url(#paint3_linear07dfd500-efdf-4633-8826-4fd337e086b2)"></path>
//                     <defs>
//                         <linearGradient id="paint0_linear07dfd500-efdf-4633-8826-4fd337e086b2" x1="3.7206" y1="14.2649" x2="15.1645" y2="14.2649" gradientUnits="userSpaceOnUse">
//                             <stop offset="0.2464" stop-color="#E700FF"></stop>
//                             <stop offset="0.3166" stop-color="#E804F9"></stop>
//                             <stop offset="0.4108" stop-color="#E90EE8"></stop>
//                             <stop offset="0.5188" stop-color="#EC1FCC"></stop>
//                             <stop offset="0.637" stop-color="#F037A5"></stop>
//                             <stop offset="0.7635" stop-color="#F45672"></stop>
//                             <stop offset="0.8949" stop-color="#FA7A36"></stop>
//                             <stop offset="1" stop-color="#FF9B00"></stop>
//                         </linearGradient>
//                         <linearGradient id="paint1_linear07dfd500-efdf-4633-8826-4fd337e086b2" x1="2.60274" y1="8.40089" x2="15.14" y2="8.40089" gradientUnits="userSpaceOnUse">
//                             <stop offset="0.4233" stop-color="#FABD09"></stop>
//                             <stop offset="0.8292" stop-color="#FA6B00"></stop>
//                         </linearGradient>
//                         <linearGradient id="paint2_linear07dfd500-efdf-4633-8826-4fd337e086b2" x1="6.8682" y1="14.1738" x2="25.405" y2="4.84055" gradientUnits="userSpaceOnUse">
//                             <stop stop-color="#BAFF8E"></stop>
//                             <stop offset="0.6287" stop-color="#008EBB"></stop>
//                         </linearGradient>
//                         <linearGradient id="paint3_linear07dfd500-efdf-4633-8826-4fd337e086b2" x1="25.2522" y1="6.08799" x2="3.87697" y2="27.836" gradientUnits="userSpaceOnUse">
//                             <stop stop-color="#BAFF8E"></stop>
//                             <stop offset="0.6287" stop-color="#008EBB"></stop>
//                         </linearGradient>
//                         <clipPath id="clip0">
//                             <rect width="24" height="24" fill="white"></rect>
//                         </clipPath>
//                     </defs>
//                 </svg>
//                 5
//             </span>
//         </span>
//     </div>
//     <div class="livestream-comment__body">
//         <div class="channel-thumbnail channel-thumbnail--xsmall"><img class="channel-thumbnail__custom" loading="lazy" src="https://thumbnails.odycdn.com/optimize/s:64:0/quality:95/plain/https://spee.ch/3/ecd2cbf1b977016d.jpg" style="visibility: visible;"></div>
//         <div class="livestream-comment__info">
//             <div class="livestream-comment__meta-information"><button aria-expanded="false" aria-haspopup="true" aria-controls="menu--24646" class="button--uri-indicator comment__author" data-reach-menu-button="" type="button" id="menu-button--menu--24646">Mad at the Internet</button><span class="date_time" title="September 5, 2023 11:37 AM">1 minute ago</span></div>
//             <div class="livestream-comment__text">
//                 <div dir="auto" class="notranslate markdown-preview">
//                     <p>Testing an Odysee integration.</p>
//                 </div>
//             </div>
//         </div>
//     </div>
//     <div class="livestream-comment__menu">
//         <button aria-expanded="false" aria-haspopup="true" aria-controls="menu--24647" class="menu__button" data-reach-menu-button="" type="button" id="menu-button--menu--24647">
//             <svg size="18" class="icon icon--MoreVertical" aria-hidden="true" xmlns="http://www.w3.org/2000/svg" viewBox="0 0 24 24" width="20" height="20" fill="none" stroke-width="2" stroke-linecap="round" stroke-linejoin="round">
//                 <g>
//                     <circle cx="12" cy="5" r="1"></circle>
//                     <circle cx="12" cy="12" r="1"></circle>
//                     <circle cx="12" cy="19" r="1"></circle>
//                 </g>
//             </svg>
//         </button>
//     </div>
// </li><|MERGE_RESOLUTION|>--- conflicted
+++ resolved
@@ -168,16 +168,6 @@
     return messages;
 };
 
-<<<<<<< HEAD
-        nodes.forEach((node) => {
-            // Note about Odysee:
-            // The DOM changes in realtime because for some reason the initial HTML gets modified a lot by JS.
-            // Odysee's UI in general is very sluggish so a lot changes.
-            // In particular, avatars appear to be GIF images that are frozen after a short time.
-            const message = CREATE_MESSAGE();
-            message.platform = "Odysee";
-            //message.sent_at = Date.parse(node.querySelector(".date_time").getAttribute("title")) * 10;
-=======
 const SEND_MESSAGES = (messages) => {
     // check if socket is open
     if (CHAT_SOCKET.readyState === WebSocket.OPEN) {
@@ -194,7 +184,6 @@
     }
 };
 }) ();
->>>>>>> 0ef7df8e
 
 // wss://sockety.odysee.tv/ws/commentron?id=d826937ad9bf3b7991eada5034c4612389583bc1&category=@RT:fd&sub_category=viewer
 // {"type":"viewers","data":{"connected":150}}
