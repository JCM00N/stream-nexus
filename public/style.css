--- conflicted
+++ resolved
@@ -82,28 +82,18 @@
         border-radius: 0;
     }
     .msg--p-Odysee .msg-avatar {
-<<<<<<< HEAD
-        --brand-color: rgb(166, 10, 67, 1);
+        --brand-color: var(--odysee-brand, rgb(166, 10, 67, 1));
     }
     .msg--p-Rumble .msg-avatar {
-        --brand-color: rgba(133, 199, 66, 1);
+        --brand-color: var(--rumble-brand, rgba(133, 199, 66, 1));
     }
     .msg--p-YouTube .msg-avatar {
-        --brand-color: rgba(255, 0, 0, 1);
+        --brand-color: var(--youtube-brand, rgba(255, 0, 0, 1));
     }
     .msg--p-VK .msg-avatar {
-        --brand-color: rgb(255, 43, 66, 1);
+        --brand-color: var(--vk-brand, rgb(255, 43, 66, 1));
         /* drop shadow mimics the VK logo a bit. */
-        box-shadow: 2px 0px rgb(0, 119, 255, 0.66);
-=======
-        border-color: var(--odysee-avatar, rgba(166, 10, 67, 0.33));
-    }
-    .msg--p-Rumble .msg-avatar {
-        border-color: var(--rumble-avatar, rgba(133, 199, 66, 0.33));
-    }
-    .msg--p-YouTube .msg-avatar {
-        border-color: var(--yt-avatar, rgba(255, 0, 0, 0.33));
->>>>>>> 322d59f6
+        box-shadow: 2px 0px var(--vk--brand-shadow, rgb(0, 119, 255, 0.66));
     }
 
 .msg-text {
